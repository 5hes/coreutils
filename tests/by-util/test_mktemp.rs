--- conflicted
+++ resolved
@@ -488,7 +488,6 @@
     assert!(at.file_exists(filename));
 }
 
-<<<<<<< HEAD
 #[cfg(unix)]
 #[test]
 fn test_directory_permissions() {
@@ -499,7 +498,8 @@
     let metadata = at.metadata(dirname);
     assert!(metadata.is_dir());
     assert_eq!(metadata.permissions().mode(), 0o40700);
-=======
+}
+
 /// Test that a template with a path separator is invalid.
 #[test]
 fn test_template_path_separator() {
@@ -510,5 +510,4 @@
             "mktemp: invalid template, {}, contains directory separator\n",
             "a/bXXX".quote()
         ));
->>>>>>> 40095e1b
 }