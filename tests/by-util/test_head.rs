//  * This file is part of the uutils coreutils package.
//  *
//  * For the full copyright and license information, please view the LICENSE
//  * file that was distributed with this source code.

// spell-checker:ignore (words) bogusfile emptyfile abcdefghijklmnopqrstuvwxyz abcdefghijklmnopqrstu

use crate::common::util::*;

static INPUT: &str = "lorem_ipsum.txt";

#[test]
fn test_stdin_default() {
    new_ucmd!()
        .pipe_in_fixture(INPUT)
        .run()
        .stdout_is_fixture("lorem_ipsum_default.expected");
}

#[test]
fn test_stdin_1_line_obsolete() {
    new_ucmd!()
        .args(&["-1"])
        .pipe_in_fixture(INPUT)
        .run()
        .stdout_is_fixture("lorem_ipsum_1_line.expected");
}

#[test]
fn test_stdin_1_line() {
    new_ucmd!()
        .args(&["-n", "1"])
        .pipe_in_fixture(INPUT)
        .run()
        .stdout_is_fixture("lorem_ipsum_1_line.expected");
}

#[test]
fn test_stdin_negative_23_line() {
    new_ucmd!()
        .args(&["-n", "-23"])
        .pipe_in_fixture(INPUT)
        .run()
        .stdout_is_fixture("lorem_ipsum_1_line.expected");
}

#[test]
fn test_stdin_5_chars() {
    new_ucmd!()
        .args(&["-c", "5"])
        .pipe_in_fixture(INPUT)
        .run()
        .stdout_is_fixture("lorem_ipsum_5_chars.expected");
}

#[test]
fn test_single_default() {
    new_ucmd!()
        .arg(INPUT)
        .run()
        .stdout_is_fixture("lorem_ipsum_default.expected");
}

#[test]
fn test_single_1_line_obsolete() {
    new_ucmd!()
        .args(&["-1", INPUT])
        .run()
        .stdout_is_fixture("lorem_ipsum_1_line.expected");
}

#[test]
fn test_single_1_line() {
    new_ucmd!()
        .args(&["-n", "1", INPUT])
        .run()
        .stdout_is_fixture("lorem_ipsum_1_line.expected");
}

#[test]
fn test_single_5_chars() {
    new_ucmd!()
        .args(&["-c", "5", INPUT])
        .run()
        .stdout_is_fixture("lorem_ipsum_5_chars.expected");
}

#[test]
fn test_verbose() {
    new_ucmd!()
        .args(&["-v", INPUT])
        .run()
        .stdout_is_fixture("lorem_ipsum_verbose.expected");
}

#[test]
#[ignore]
fn test_spams_newline() {
    //this test is does not mirror what GNU does
    new_ucmd!().pipe_in("a").succeeds().stdout_is("a\n");
}

#[test]
fn test_byte_syntax() {
    new_ucmd!()
        .args(&["-1c"])
        .pipe_in("abc")
        .run()
        .stdout_is("a");
}

#[test]
fn test_line_syntax() {
    new_ucmd!()
        .args(&["-n", "2048m"])
        .pipe_in("a\n")
        .run()
        .stdout_is("a\n");
}

#[test]
fn test_zero_terminated_syntax() {
    new_ucmd!()
        .args(&["-z", "-n", "1"])
        .pipe_in("x\0y")
        .run()
        .stdout_is("x\0");
}

#[test]
fn test_zero_terminated_syntax_2() {
    new_ucmd!()
        .args(&["-z", "-n", "2"])
        .pipe_in("x\0y")
        .run()
        .stdout_is("x\0y");
}

#[test]
fn test_zero_terminated_negative_lines() {
    new_ucmd!()
        .args(&["-z", "-n", "-1"])
        .pipe_in("x\0y\0z\0")
        .run()
        .stdout_is("x\0y\0");
}

#[test]
fn test_negative_byte_syntax() {
    new_ucmd!()
        .args(&["--bytes=-2"])
        .pipe_in("a\n")
        .run()
        .stdout_is("");
}

#[test]
fn test_negative_zero_lines() {
    new_ucmd!()
        .args(&["--lines=-0"])
        .pipe_in("a\nb\n")
        .succeeds()
        .stdout_is("a\nb\n");
}
#[test]
fn test_negative_zero_bytes() {
    new_ucmd!()
        .args(&["--bytes=-0"])
        .pipe_in("qwerty")
        .succeeds()
        .stdout_is("qwerty");
}
#[test]
fn test_no_such_file_or_directory() {
    new_ucmd!()
        .arg("no_such_file.toml")
        .fails()
        .stderr_contains("cannot open 'no_such_file.toml' for reading: No such file or directory");
}

/// Test that each non-existent files gets its own error message printed.
#[test]
fn test_multiple_nonexistent_files() {
    new_ucmd!()
        .args(&["bogusfile1", "bogusfile2"])
        .fails()
        .stdout_does_not_contain("==> bogusfile1 <==")
        .stderr_contains("cannot open 'bogusfile1' for reading: No such file or directory")
        .stdout_does_not_contain("==> bogusfile2 <==")
        .stderr_contains("cannot open 'bogusfile2' for reading: No such file or directory");
}

// there was a bug not caught by previous tests
// where for negative n > 3, the total amount of lines
// was correct, but it would eat from the second line
#[test]
fn test_sequence_fixture() {
    new_ucmd!()
        .args(&["-n", "-10", "sequence"])
        .run()
        .stdout_is_fixture("sequence.expected");
}
#[test]
fn test_file_backwards() {
    new_ucmd!()
        .args(&["-c", "-10", "lorem_ipsum.txt"])
        .run()
        .stdout_is_fixture("lorem_ipsum_backwards_file.expected");
}

#[test]
fn test_zero_terminated() {
    new_ucmd!()
        .args(&["-z", "zero_terminated.txt"])
        .run()
        .stdout_is_fixture("zero_terminated.expected");
}

#[test]
fn test_obsolete_extras() {
    new_ucmd!()
        .args(&["-5zv"])
        .pipe_in("1\02\03\04\05\06")
        .succeeds()
        .stdout_is("==> standard input <==\n1\02\03\04\05\0");
}

#[test]
fn test_multiple_files() {
    new_ucmd!()
        .args(&["emptyfile.txt", "emptyfile.txt"])
        .succeeds()
        .stdout_is("==> emptyfile.txt <==\n\n==> emptyfile.txt <==\n");
}

#[test]
fn test_multiple_files_with_stdin() {
    new_ucmd!()
        .args(&["emptyfile.txt", "-", "emptyfile.txt"])
        .pipe_in("hello\n")
        .succeeds()
        .stdout_is(
            "==> emptyfile.txt <==

==> standard input <==
hello

==> emptyfile.txt <==
",
        );
}

#[test]
<<<<<<< HEAD
fn test_bad_utf8() {
    let bytes: &[u8] = b"\xfc\x80\x80\x80\x80\xaf";
    new_ucmd!()
        .args(&["-c", "6"])
        .pipe_in(bytes)
        .succeeds()
        .stdout_is_bytes(bytes);
}

#[test]
fn test_bad_utf8_lines() {
    let input: &[u8] = b"\xfc\x80\x80\x80\x80\xaf\nb\xfc\x80\x80\x80\x80\xaf\nb\xfc\x80\x80\x80\x80\xaf";
    let output = b"\xfc\x80\x80\x80\x80\xaf\nb\xfc\x80\x80\x80\x80\xaf\n";
    new_ucmd!()
        .args(&["-n", "2"])
        .pipe_in(input)
        .succeeds()
        .stdout_is_bytes(output);
=======
fn test_head_invalid_num() {
    new_ucmd!()
        .args(&["-c", "1024R", "emptyfile.txt"])
        .fails()
        .stderr_is("head: invalid number of bytes: '1024R'");
    new_ucmd!()
        .args(&["-n", "1024R", "emptyfile.txt"])
        .fails()
        .stderr_is("head: invalid number of lines: '1024R'");
    #[cfg(not(target_pointer_width = "128"))]
    new_ucmd!()
        .args(&["-c", "1Y", "emptyfile.txt"])
        .fails()
        .stderr_is("head: invalid number of bytes: '1Y': Value too large for defined data type");
    #[cfg(not(target_pointer_width = "128"))]
    new_ucmd!()
        .args(&["-n", "1Y", "emptyfile.txt"])
        .fails()
        .stderr_is("head: invalid number of lines: '1Y': Value too large for defined data type");
    #[cfg(target_pointer_width = "32")]
    {
        let sizes = ["1000G", "10T"];
        for size in &sizes {
            new_ucmd!()
                .args(&["-c", size])
                .fails()
                .code_is(1)
                .stderr_only(format!(
                    "head: invalid number of bytes: '{}': Value too large for defined data type",
                    size
                ));
        }
    }
}

#[test]
fn test_head_num_with_undocumented_sign_bytes() {
    // tail: '-' is not documented (8.32 man pages)
    // head: '+' is not documented (8.32 man pages)
    const ALPHABET: &str = "abcdefghijklmnopqrstuvwxyz";
    new_ucmd!()
        .args(&["-c", "5"])
        .pipe_in(ALPHABET)
        .succeeds()
        .stdout_is("abcde");
    new_ucmd!()
        .args(&["-c", "-5"])
        .pipe_in(ALPHABET)
        .succeeds()
        .stdout_is("abcdefghijklmnopqrstu");
    new_ucmd!()
        .args(&["-c", "+5"])
        .pipe_in(ALPHABET)
        .succeeds()
        .stdout_is("abcde");
>>>>>>> ec1a301c
}<|MERGE_RESOLUTION|>--- conflicted
+++ resolved
@@ -251,7 +251,6 @@
 }
 
 #[test]
-<<<<<<< HEAD
 fn test_bad_utf8() {
     let bytes: &[u8] = b"\xfc\x80\x80\x80\x80\xaf";
     new_ucmd!()
@@ -270,7 +269,9 @@
         .pipe_in(input)
         .succeeds()
         .stdout_is_bytes(output);
-=======
+}
+
+#[test]
 fn test_head_invalid_num() {
     new_ucmd!()
         .args(&["-c", "1024R", "emptyfile.txt"])
@@ -326,5 +327,4 @@
         .pipe_in(ALPHABET)
         .succeeds()
         .stdout_is("abcde");
->>>>>>> ec1a301c
 }